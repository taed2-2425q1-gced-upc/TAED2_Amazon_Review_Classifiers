--- conflicted
+++ resolved
@@ -1,362 +1,245 @@
-"""
-Main script for training an Amazon review classifier using TensorFlow and MLflow.
-This script handles the following tasks:
-- Checking the TensorFlow version and installing the correct version if needed.
-- Loading the previously generated embedding matrix.
-- Building a sentiment analysis model using a Bidirectional LSTM.
-- Training the model on the training data.
-- Evaluating the model on the validation data.
-- Saving the trained model.
-"""
-
-import pickle
-import subprocess
-from pathlib import Path
-import sys
-import gc
-import numpy as np
-import tensorflow as tf
-import dagshub
-import typer
-from loguru import logger
-import mlflow
-from codecarbon import EmissionsTracker
-from src.config import MODELS_DIR, RAW_DATA_DIR, EXTERNAL_DATA_DIR
-
-# Setting path
-root_dir = Path(__file__).resolve().parent.parent.parent
-sys.path.append(str(root_dir))
-
-<<<<<<< HEAD
-from src.config import MODELS_DIR, RAW_DATA_DIR, EXTERNAL_DATA_DIR
-from src import utilities
-
-=======
->>>>>>> a3b302cb
-app = typer.Typer()
-tracker = EmissionsTracker()
-
-dagshub.init(repo_owner='Benji33', repo_name='TAED2_Amazon_Review_Classifiers', mlflow=True)
-
-def check_tensorflow_version():
-    """ Check TensorFlow version and install if not 2.10.0. """
-
-    if tf.__version__ == '2.10.0':
-        logger.info("TensorFlow version 2.10.0 already installed.")
-    else:
-        logger.info(f"Current TensorFlow ver: {tf.__version__}. Installing TensorFlow 2.10.0...")
-        subprocess.check_call(['pip', 'uninstall', '-y', 'tensorflow'])
-        subprocess.check_call(['pip', 'install', 'tensorflow==2.10.0'])
-        logger.info("Exiting execution after installing TensorFlow version 2.10.0.")
-        sys.exit("Please restart the runtime to apply changes.")
-
-def map_and_reshape_labels(labels):
-    """
-    Maps the labels to integers and reshapes the array.
-    
-    Args:
-        labels (list): List of string labels to be mapped.
-
-    Returns:
-        np.ndarray: Mapped and reshaped label array.
-    """
-    label_mapping = {'__label__1': 0, '__label__2': 1}  # Internal mapping
-    mapped_labels = [label_mapping[label] for label in labels]
-    return np.array(mapped_labels).reshape(-1, 1)
-
-def data_generator(reviews, labels, batch_size, maxlen):
-    """
-    Generate batches of padded sequences and corresponding labels for training.
-
-    Args:
-        reviews (list): List of tokenized reviews (sequences of integers) to be 
-        padded and used as input data.
-        labels (list or array-like): List or array of labels corresponding to the reviews.
-        batch_size (int): Number of samples per batch.
-        maxlen (int): Maximum length for padding the sequences.
-
-    Yields:
-        tuple: A tuple (padded_sequences, batch_labels), where padded_sequences
-        are the padded input sequences, and batch_labels are the corresponding 
-        labels for the batch.
-    """
-    total_samples = len(reviews)
-
-    while True:
-        for i in range(0, total_samples, batch_size):
-            batch_reviews = reviews[i:i+batch_size]
-            batch_labels = labels[i:i+batch_size]
-
-            padded_sequences = tf.keras.preprocessing.sequence.pad_sequences(
-            batch_reviews, padding='post', maxlen=maxlen)
-
-            yield padded_sequences, batch_labels
-
-mlflow.set_experiment("amazon-reviews-test")
-
-@app.command()
-<<<<<<< HEAD
-def main():
-    """
-    Main function to run the Amazon review sentiment classification training.
-=======
-def main(
-    # ---- REPLACE DEFAULT PATHS AS APPROPRIATE ----
-    train_sequences_path: Path = RAW_DATA_DIR / "train_sequences.pkl",
-    train_labels_path: Path = RAW_DATA_DIR / "train_labels.pkl",
-    val_sequences_path: Path = RAW_DATA_DIR / "val_sequences.pkl",
-    val_labels_path: Path = RAW_DATA_DIR / "val_labels.pkl",
-    embedding_matrix_path: Path = EXTERNAL_DATA_DIR / "embedding_matrix.pkl",
-    # -----------------------------------------
-):
-    """
-    Main function to run the Amazon review sentiment classification training.
-
-    Args:
-        train_sequences_path: Path to the training sequences.
-        train_labels_path: Path to the training labels.
-        val_sequences_path: Path to the validation sequences.
-        val_labels_path: Path to the validation labels.
-        embedding_matrix_path: Path to the pre-trained embedding matrix.
->>>>>>> a3b302cb
-    """
-
-    tracker.start()
-
-<<<<<<< HEAD
-    logger.info("Retrieving Params file.")
-    params = utilities.get_params(root_dir)
-
-    # Construct constants
-    train_sequences_path: Path = RAW_DATA_DIR / params["train_sequences"]
-    train_labels_path: Path = RAW_DATA_DIR / params["train_labels"]
-    val_sequences_path: Path = RAW_DATA_DIR / params["val_sequences"]
-    val_labels_path: Path = RAW_DATA_DIR / params["val_labels"]
-    embedding_matrix_path: Path = EXTERNAL_DATA_DIR / params["embedding_matrix"]
-    model_path: Path = MODELS_DIR / params["model"]
-
-    # Step 1: Check if TensorFlow is already version 2.10.0
-    if tf.__version__ == '2.10.0':
-        print("Resuming execution, TensorFlow is already version 2.10.0")
-        logger.info("Resuming execution, TensorFlow is already version 2.10.0")
-    else:
-        print(f"Current TensorFlow version: {tf.__version__}. Installing TensorFlow 2.10.0...")
-
-        # Step 2: Uninstall current TensorFlow version
-        subprocess.check_call(['pip', 'uninstall', '-y', 'tensorflow'])
-
-        # Step 3: Install TensorFlow 2.10.0
-        subprocess.check_call(['pip', 'install', 'tensorflow==2.10.0'])
-
-        # Step 4: After installation, inform the user to restart the environment
-        print("Please restart the runtime for the changes to take effect.")
-        logger.info("Exiting exectution after installing TensorFlow version 2.10.0")
-
-        # End the program here
-        sys.exit("Exiting program. Please restart the runtime to apply changes.")
-=======
-    check_tensorflow_version()
->>>>>>> a3b302cb
-
-    with mlflow.start_run():
-
-        # ---- SETTING HYPERPARAMETERS ----
-<<<<<<< HEAD
-        num_words=params["hyperparameters"]["num_words"]
-        maxlen=params["hyperparameters"]["maxlen"]
-        embedding_dim=params["hyperparameters"]["embedding_dim"]
-        lstm_units=params["hyperparameters"]["lstm_units"]
-        dropout=params["hyperparameters"]["dropout"]
-        batch_size=params["hyperparameters"]["batch_size"]
-        num_epochs=params["hyperparameters"]["num_epochs"]
-
-        mlflow.log_param("max_input_length", maxlen)
-        mlflow.log_param("num_words", num_words)
-        mlflow.log_param("embedding_dim", embedding_dim)
-        mlflow.log_param("epochs", num_epochs)
-        mlflow.log_param("batch_size", batch_size)
-        mlflow.log_param("lstm_units", lstm_units)
-        mlflow.log_param("dropout", dropout)
-        mlflow.log_param("num_epochs", num_epochs)
-=======
-        hyperparams = {
-            "num_words": 10000,
-            "maxlen": 250,
-            "embedding_dim": 100,
-            "lstm_units": 128,
-            "dropout": 0.5,
-            "batch_size": 256,
-            "num_epochs": 1,
-            "optimizer": "adam",
-            "loss": "binary_crossentropy",
-            "metrics": "accuracy"
-        }
->>>>>>> a3b302cb
-
-        # ---- LOADING EMBEDDING MATRIX ----
-        logger.info("Loading the embedding matrix...")
-        with open(embedding_matrix_path, 'rb') as f:
-            embedding_matrix = pickle.load(f)
-<<<<<<< HEAD
-        logger.info("Embedding matrix loaded successfully.")
-
-        # ---- BUILDING THE MODEL ----
-        logger.info("Building the model...")
-
-        model = Sequential([
-            Embedding(num_words, embedding_dim, embeddings_initializer=Constant(embedding_matrix),
-                    input_length=maxlen, trainable=False),
-            Bidirectional(LSTM(lstm_units, return_sequences=True)),
-            Dropout(dropout),
-            Bidirectional(LSTM(lstm_units)),
-            Dropout(dropout),
-            Dense(1, activation='sigmoid')
-=======
-
-        # ---- BUILDING THE MODEL ----
-        logger.info("Building the model...")
-        model = tf.keras.models.Sequential([
-            tf.keras.layers.Embedding(hyperparams["num_words"], hyperparams["embedding_dim"],
-                    embeddings_initializer=tf.keras.initializers.Constant(embedding_matrix),
-                    input_length=hyperparams["maxlen"], trainable=False),
-            tf.keras.layers.Bidirectional(tf.keras.layers.LSTM(hyperparams["lstm_units"],
-            return_sequences=True)),
-            tf.keras.layers.Dropout(hyperparams["dropout"]),
-            tf.keras.layers.Bidirectional(tf.keras.layers.LSTM(hyperparams["lstm_units"])),
-            tf.keras.layers.Dropout(hyperparams["dropout"]),
-            tf.keras.layers.Dense(1, activation='sigmoid')
->>>>>>> a3b302cb
-        ])
-
-        # Compile the model
-        logger.info("Compiling the model...")
-        model.compile(optimizer='adam', loss='binary_crossentropy', metrics=['accuracy'])
-
-        del embedding_matrix
-        gc.collect()
-
-        # ---- DATA LOADING----
-        logger.info("Loading training data...")
-        with open(train_sequences_path, 'rb') as f:
-            train_sequences = pickle.load(f)
-<<<<<<< HEAD
-        logger.info("Training sequences loaded successfully.")
-
-        with open(train_labels_path, 'rb') as f:
-            train_labels = pickle.load(f)
-        logger.info("Training labels loaded successfully.")
-
-        mlflow.log_param("train_size", len(train_labels))
-
-        # ---- LABEL MAPPING ----
-        label_mapping = {'__label__1': 0, '__label__2': 1}
-        train_labels = [label_mapping[label] for label in train_labels]
-        train_labels = np.array(train_labels).reshape(-1, 1)
-
-        # ---- TRAINING ----
-        logger.info("Training the model...")
-        def data_generator(reviews, labels, batch_size, maxlen):
-            total_samples = len(reviews)
-
-            while True:
-                for i in range(0, total_samples, batch_size):
-                    batch_reviews = reviews[i:i+batch_size]
-                    batch_labels = labels[i:i+batch_size]
-
-                    padded_sequences = pad_sequences(batch_reviews, padding='post', maxlen=maxlen)
-
-                    yield padded_sequences, batch_labels
-
-        train_gen = data_generator(train_sequences, train_labels, batch_size, maxlen)
-
-        model.fit(train_gen, steps_per_epoch=len(train_labels) // batch_size, epochs=num_epochs)
-
-        del train_sequences
-        del train_labels
-=======
-        with open(train_labels_path, 'rb') as f:
-            train_labels = pickle.load(f)
-
-        # ---- LABEL MAPPING ----
-        train_labels = map_and_reshape_labels(train_labels)
-
-        # ---- TRAINING ----
-        logger.info("Training the model...")
-
-        train_gen = data_generator(train_sequences, train_labels,
-        hyperparams["batch_size"], hyperparams["maxlen"])
-
-        model.fit(train_gen, steps_per_epoch=len(train_labels) // hyperparams["batch_size"],
-                epochs=hyperparams["num_epochs"])
-
-        del train_sequences, train_labels
->>>>>>> a3b302cb
-        gc.collect()
-
-        # ---- LOADING VALIDATION DATA ----
-        logger.info("Loading validation data...")
-        with open(val_sequences_path, 'rb') as f:
-            val_sequences = pickle.load(f)
-<<<<<<< HEAD
-        logger.info("Validation sequences loaded successfully.")
-
-        with open(val_labels_path, 'rb') as f:
-            val_labels = pickle.load(f)
-        logger.info("Validation labels loaded successfully.")
-
-        mlflow.log_param("validation_size", len(val_labels))
-
-        val_labels = [label_mapping[label] for label in val_labels]
-        val_labels = np.array(val_labels).reshape(-1, 1)
-
-        # ---- VALIDATION ----
-        logger.info("Padding validation data...")
-        padded_val_sequences = pad_sequences(val_sequences, padding='post', maxlen=maxlen)
-=======
-        with open(val_labels_path, 'rb') as f:
-            val_labels = pickle.load(f)
-
-        hyperparams.update({
-            "num_train_samples": len(train_labels),
-            "num_val_samples": len(val_labels)
-        })
-
-        # Log all the hyperparameters in one call
-        mlflow.log_params(hyperparams)
-
-        val_labels = map_and_reshape_labels(val_labels)
-
-        # ---- VALIDATION ----
-        logger.info("Padding validation data...")
-        padded_val_sequences = tf.keras.preprocessing.sequence.pad_sequences(
-        val_sequences, padding='post', maxlen=hyperparams["maxlen"])
->>>>>>> a3b302cb
-
-        del val_sequences
-        gc.collect()
-
-<<<<<<< HEAD
-        logger.info("Evaluating the training with the validation set...")
-=======
->>>>>>> a3b302cb
-        loss, accuracy = model.evaluate(padded_val_sequences, val_labels)
-        logger.info(f"Validation loss: {loss:.6f}, Validation accuracy: {accuracy:.6f}")
-
-        metrics = {
-            "validation_loss": loss,
-            "validation_accuracy": accuracy
-        }
-        mlflow.log_metrics(metrics)
-
-        # ---- SAVE THE MODEL ----
-        logger.info("Saving the model...")
-<<<<<<< HEAD
-        model.save(model_path)
-=======
-        model.save(MODELS_DIR / "sentiment_model_1_ep_256_bs.h5")
->>>>>>> a3b302cb
-
-        tracker.stop()
-
-if __name__ == "__main__":
-    app()
+"""
+Main script for training an Amazon review classifier using TensorFlow and MLflow.
+This script handles the following tasks:
+- Checking the TensorFlow version and installing the correct version if needed.
+- Loading the previously generated embedding matrix.
+- Building a sentiment analysis model using a Bidirectional LSTM.
+- Training the model on the training data.
+- Evaluating the model on the validation data.
+- Saving the trained model.
+"""
+
+import pickle
+import subprocess
+from pathlib import Path
+import sys
+import gc
+import numpy as np
+import tensorflow as tf
+import dagshub
+import typer
+from loguru import logger
+import mlflow
+from codecarbon import EmissionsTracker
+
+# Setting path
+root_dir = Path(__file__).resolve().parent.parent.parent
+sys.path.append(str(root_dir))
+
+from src.config import MODELS_DIR, RAW_DATA_DIR, EXTERNAL_DATA_DIR
+from src import utilities
+
+app = typer.Typer()
+tracker = EmissionsTracker()
+
+dagshub.init(repo_owner='Benji33', repo_name='TAED2_Amazon_Review_Classifiers', mlflow=True)
+
+def check_tensorflow_version():
+    """ Check TensorFlow version and install if not 2.10.0. """
+
+    if tf.__version__ == '2.10.0':
+        logger.info("TensorFlow version 2.10.0 already installed.")
+    else:
+        logger.info(f"Current TensorFlow ver: {tf.__version__}. Installing TensorFlow 2.10.0...")
+        subprocess.check_call(['pip', 'uninstall', '-y', 'tensorflow'])
+        subprocess.check_call(['pip', 'install', 'tensorflow==2.10.0'])
+        logger.info("Exiting execution after installing TensorFlow version 2.10.0.")
+        sys.exit("Please restart the runtime to apply changes.")
+
+def map_and_reshape_labels(labels):
+    """
+    Maps the labels to integers and reshapes the array.
+    
+    Args:
+        labels (list): List of string labels to be mapped.
+
+    Returns:
+        np.ndarray: Mapped and reshaped label array.
+    """
+    label_mapping = {'__label__1': 0, '__label__2': 1}  # Internal mapping
+    mapped_labels = [label_mapping[label] for label in labels]
+    return np.array(mapped_labels).reshape(-1, 1)
+
+def data_generator(reviews, labels, batch_size, maxlen):
+    """
+    Generate batches of padded sequences and corresponding labels for training.
+
+    Args:
+        reviews (list): List of tokenized reviews (sequences of integers) to be 
+        padded and used as input data.
+        labels (list or array-like): List or array of labels corresponding to the reviews.
+        batch_size (int): Number of samples per batch.
+        maxlen (int): Maximum length for padding the sequences.
+
+    Yields:
+        tuple: A tuple (padded_sequences, batch_labels), where padded_sequences
+        are the padded input sequences, and batch_labels are the corresponding 
+        labels for the batch.
+    """
+    total_samples = len(reviews)
+
+    while True:
+        for i in range(0, total_samples, batch_size):
+            batch_reviews = reviews[i:i+batch_size]
+            batch_labels = labels[i:i+batch_size]
+
+            padded_sequences = tf.keras.preprocessing.sequence.pad_sequences(
+            batch_reviews, padding='post', maxlen=maxlen)
+
+            yield padded_sequences, batch_labels
+
+mlflow.set_experiment("amazon-reviews-test")
+
+@app.command()
+def main():
+    """
+    Main function to run the Amazon review sentiment classification training.
+    """
+
+    tracker.start()
+
+    logger.info("Retrieving Params file.")
+    params = utilities.get_params(root_dir)
+
+    # Construct constants
+    train_sequences_path: Path = RAW_DATA_DIR / params["train_sequences"]
+    train_labels_path: Path = RAW_DATA_DIR / params["train_labels"]
+    val_sequences_path: Path = RAW_DATA_DIR / params["val_sequences"]
+    val_labels_path: Path = RAW_DATA_DIR / params["val_labels"]
+    embedding_matrix_path: Path = EXTERNAL_DATA_DIR / params["embedding_matrix"]
+    model_path: Path = MODELS_DIR / params["model"]
+
+    # Step 1: Check if TensorFlow is already version 2.10.0
+    check_tensorflow_version()
+
+    with mlflow.start_run():
+
+        # ---- SETTING HYPERPARAMETERS ----
+        num_words=params["hyperparameters"]["num_words"]
+        maxlen=params["hyperparameters"]["maxlen"]
+        embedding_dim=params["hyperparameters"]["embedding_dim"]
+        lstm_units=params["hyperparameters"]["lstm_units"]
+        dropout=params["hyperparameters"]["dropout"]
+        batch_size=params["hyperparameters"]["batch_size"]
+        num_epochs=params["hyperparameters"]["num_epochs"]
+        optimizer= arams["hyperparameters"]["optimizer"]
+        loss=params["hyperparameters"][ "loss"]
+        metrics=params["hyperparameters"]["metrics"]
+
+        mlflow.log_param("max_input_length", maxlen)
+        mlflow.log_param("num_words", num_words)
+        mlflow.log_param("embedding_dim", embedding_dim)
+        mlflow.log_param("epochs", num_epochs)
+        mlflow.log_param("batch_size", batch_size)
+        mlflow.log_param("lstm_units", lstm_units)
+        mlflow.log_param("dropout", dropout)
+        mlflow.log_param("num_epochs", num_epochs)
+        mlflow.log_param("optimizer", optimizer)
+        mlflow.log_param("loss", loss)
+        mlflow.log_param("metrics", metrics)
+        
+        # ---- LOADING EMBEDDING MATRIX ----
+        logger.info("Loading the embedding matrix...")
+        with open(embedding_matrix_path, 'rb') as f:
+            embedding_matrix = pickle.load(f)
+
+        # ---- BUILDING THE MODEL ----
+        logger.info("Building the model...")
+        model = tf.keras.models.Sequential([
+            tf.keras.layers.Embedding(num_words, embedding_dim,
+                    embeddings_initializer=tf.keras.initializers.Constant(embedding_matrix),
+                    input_length=maxlen, trainable=False),
+            tf.keras.layers.Bidirectional(tf.keras.layers.LSTM(lstm_units,
+            return_sequences=True)),
+            tf.keras.layers.Dropout(dropout),
+            tf.keras.layers.Bidirectional(tf.keras.layers.LSTM(lstm_units)),
+            tf.keras.layers.Dropout(dropout),
+            tf.keras.layers.Dense(1, activation='sigmoid')
+        ])
+
+        # Compile the model
+        logger.info("Compiling the model...")
+        model.compile(optimizer=optimizer, loss=loss, metrics=metrics)
+
+        del embedding_matrix
+        gc.collect()
+
+        # ---- DATA LOADING----
+        logger.info("Loading training data...")
+        with open(train_sequences_path, 'rb') as f:
+            train_sequences = pickle.load(f)
+
+        with open(train_labels_path, 'rb') as f:
+            train_labels = pickle.load(f)
+        logger.info("Training labels loaded successfully.")
+        
+        # ---- LABEL MAPPING ---
+        train_labels = map_and_reshape_labels(train_labels)
+        mlflow.log_param("train_size", len(train_labels))
+        
+        # ---- TRAINING ----
+        logger.info("Training the model...")
+
+        train_gen = data_generator(train_sequences, train_labels,
+        hyperparams["batch_size"], hyperparams["maxlen"])
+
+        model.fit(train_gen, steps_per_epoch=len(train_labels) // hyperparams["batch_size"],
+                epochs=hyperparams["num_epochs"])
+
+        del train_sequences, train_labels
+        gc.collect()
+
+        # ---- LOADING VALIDATION DATA ----
+        logger.info("Loading validation data...")
+        with open(val_sequences_path, 'rb') as f:
+            val_sequences = pickle.load(f)
+
+        logger.info("Validation sequences loaded successfully.")
+
+        with open(val_labels_path, 'rb') as f:
+            val_labels = pickle.load(f)
+        logger.info("Validation labels loaded successfully.")
+
+        mlflow.log_param("validation_size", len(val_labels))
+
+        val_labels = map_and_reshape_labels(val_labels)
+
+        # ---- VALIDATION ----
+        logger.info("Padding validation data...")
+        padded_val_sequences = pad_sequences(val_sequences, padding='post', maxlen=maxlen)
+
+        #hyperparams.update({
+        #    "num_train_samples": len(train_labels),
+        #    "num_val_samples": len(val_labels)
+        #})
+
+        # Log all the hyperparameters in one call
+        #mlflow.log_params(hyperparams)
+
+        
+
+
+
+        del val_sequences
+        gc.collect()
+
+        logger.info("Evaluating the training with the validation set...")
+
+ 
+        loss, accuracy = model.evaluate(padded_val_sequences, val_labels)
+        logger.info(f"Validation loss: {loss:.6f}, Validation accuracy: {accuracy:.6f}")
+
+        metrics = {
+            "validation_loss": loss,
+            "validation_accuracy": accuracy
+        }
+        mlflow.log_metrics(metrics)
+
+        # ---- SAVE THE MODEL ----
+        logger.info("Saving the model...")
+        model.save(model_path)
+
+        tracker.stop()
+
+if __name__ == "__main__":
+    app()