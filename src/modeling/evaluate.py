"""
Module for predicting sentiment from Amazon reviews using a pre-trained
TensorFlow model and tokenizer. This script reads test data, evaluates the
model's performance on the dataset, and logs relevant metrics using MLflow.

The module also integrates with DagsHub for experiment tracking and supports
the following functionalities:
- Preprocessing text data (tokenizing and padding)
- Evaluating model accuracy and loss on labeled test data
- Logging model performance and input data artifacts to MLflow
"""

import pickle
import sys
import typing
import subprocess
from pathlib import Path
import numpy as np
import tensorflow as tf
import typer
from loguru import logger
import mlflow
import dagshub
from src.config import MODELS_DIR, RAW_DATA_DIR, RESOURCES_DIR

# Setting path
root_dir = Path(__file__).resolve().parent.parent.parent
sys.path.append(str(root_dir))

<<<<<<< HEAD
from src.config import MODELS_DIR, RAW_DATA_DIR, RESOURCES_DIR
from src import utilities

=======
>>>>>>> a3b302cb
# Initialize Typer app for command-line interface
app = typer.Typer()

# Initialize DagsHub integration
dagshub.init(repo_owner='Benji33', repo_name='TAED2_Amazon_Review_Classifiers', mlflow=True)

def check_tensorflow_version():
    """ Check TensorFlow version and install if not 2.10.0. """

<<<<<<< HEAD
=======
    if tf.__version__ == '2.10.0':
        logger.info("TensorFlow version 2.10.0 already installed.")
    else:
        logger.info(f"Current TensorFlow ver: {tf.__version__}. Installing TensorFlow 2.10.0...")
        subprocess.check_call(['pip', 'uninstall', '-y', 'tensorflow'])
        subprocess.check_call(['pip', 'install', 'tensorflow==2.10.0'])
        logger.info("Exiting execution after installing TensorFlow version 2.10.0.")
        sys.exit("Please restart the runtime to apply changes.")

def predict_sentiment(text: str, model: tf.keras.Model, tokenizer):
    """
    Predict sentiment for a given text using a pre-trained TensorFlow model.

    Args:
        text (str): Input text for sentiment prediction.
        model (tf.keras.Model): Loaded TensorFlow model used for prediction.
        tokenizer: Tokenizer used to preprocess the text data.

    Returns:
        str: Predicted sentiment label ('Positive' or 'Negative').
    """
    # Preprocess the text by tokenizing and padding
    sequence = tokenizer.texts_to_sequences([text])  # Convert text to sequence
    padded_sequence = tf.keras.preprocessing.sequence.pad_sequences(
    sequence, padding='post', maxlen=250)
    prediction = model.predict(padded_sequence)[0]

    # Determine sentiment label based on prediction
    sentiment_label = 'Negative' if prediction < 0.5 else 'Positive'
    return sentiment_label

>>>>>>> a3b302cb
def split_reviews_labels(input_lines: list[str]) -> typing.Tuple[np.ndarray, np.ndarray]:
    """
    Split raw input lines into reviews and their corresponding labels.

    Args:
        input_lines (list[str]): List of lines containing review data.

    Returns:
        Tuple[np.ndarray, np.ndarray]: A tuple of two numpy arrays,
        one for reviews and one for labels (1 for positive, 0 for negative).
    """
    labels = []
    reviews = []

    for line in input_lines:
        split_line = line.strip().split(' ', 1)
        label = 1 if split_line[0] == '__label__2' else 0
        review = split_line[1]
        labels.append(label)
        reviews.append(review)

    # Convert reviews and labels to numpy arrays
    reviews = np.array(reviews)
    labels = np.array(labels)

    return reviews, labels

# Set the experiment for MLflow
mlflow.set_experiment("amazon-reviews-predict")


@app.command()
<<<<<<< HEAD
def main():
=======
def main(
    evaluate_data_path: Path = RAW_DATA_DIR / "test.txt",
    model_path: Path = MODELS_DIR / "sentiment_model_1_ep.h5",
    tokenizer_path: Path = RESOURCES_DIR / "tokenizer.pkl",
    max_review_length: int = 250,
):
>>>>>>> a3b302cb
    """
    Main function to evaluate the sentiment prediction model on a test dataset.

    This function loads the pre-trained model and tokenizer, reads test data
    from a file, and evaluates the model's accuracy and loss. It logs the
    evaluation results and input artifacts to MLflow.

<<<<<<< HEAD
=======
    Args:
        evaluate_data_path: Path to the test data file.
        model_path: Path to the trained model file.
        tokenizer_path: Path to the saved tokenizer file.
        max_review_length (int): Maximum length for padding reviews (default is 250).
>>>>>>> a3b302cb
    """
    logger.info("Retrieving Params file.")
    params = utilities.get_params(root_dir)

    # Construct constants
    evaluate_data_path: Path = RAW_DATA_DIR / params['evaluation_file_name']
    model_path: Path = MODELS_DIR / params['model']
    tokenizer_path: Path = RESOURCES_DIR / params["tokenizer"]
    max_review_length: int = params["max_review_length"]

    logger.info(f"Using model {str(model_path)} to evaluate performance on \
                data from {str(evaluate_data_path)}")

    # Start MLflow run
    with mlflow.start_run():

<<<<<<< HEAD
=======
        # Load the trained model and tokenizer
        logger.info("Loading model and tokenizer...")
        model = tf.keras.models.load_model(model_path)
        with open(tokenizer_path, 'rb') as handle:
            tokenizer = pickle.load(handle)

        # Read reviews from evaluation file
        with open(evaluate_data_path, 'r', encoding='utf-8') as file:
            evaluate_file_lines = file.readlines()  # Read all lines from the file
>>>>>>> a3b302cb

        # Log input data as artifact
        mlflow.log_artifact(str(evaluate_data_path))

        # Get lines from evaluation file
        evaluate_file_lines = utilities.get_evaluation_file_lines(evaluate_data_path)

        # Split reviews and labels from the input data
        reviews, labels = split_reviews_labels(evaluate_file_lines)

        mlflow.log_param("Amount of reviews", len(reviews))
        mlflow.log_param("Amount of labels", len(labels))

        # Data sanity check
        if len(reviews) != len(labels):
            raise ValueError(f"Mismatch between reviews and labels: \
                             {len(reviews)} reviews but {len(labels)} \
                              labels. Ensure that each review has a \
                              corresponding label in the input file.")

        # Get the tokenizer
        tokenizer = utilities.get_tokenizer(tokenizer_path)

        # Get the model
        model = tf.keras.models.load_model(model_path)

        # Tokenize and pad the reviews
        sequences = tokenizer.texts_to_sequences(reviews)
        padded_review_sequences = tf.keras.preprocessing.sequence.pad_sequences(
        sequences, padding='post', maxlen=max_review_length)

        # Predict sentiments for the reviews
        logger.info(f"Predicting sentiments for {len(reviews)} reviews...")

        # Evaluate the model's performance
        loss, accuracy = model.evaluate(padded_review_sequences, labels, batch_size=256)
        print("Validation loss:", loss)
        print("Validation accuracy:", accuracy)

        # Log performance metrics to MLflow
        mlflow.log_metric("Validation loss", loss)
        mlflow.log_metric("Validation accuracy", accuracy)


if __name__ == "__main__":
    app()<|MERGE_RESOLUTION|>--- conflicted
+++ resolved
@@ -21,18 +21,14 @@
 from loguru import logger
 import mlflow
 import dagshub
-from src.config import MODELS_DIR, RAW_DATA_DIR, RESOURCES_DIR
 
 # Setting path
 root_dir = Path(__file__).resolve().parent.parent.parent
 sys.path.append(str(root_dir))
 
-<<<<<<< HEAD
 from src.config import MODELS_DIR, RAW_DATA_DIR, RESOURCES_DIR
 from src import utilities
 
-=======
->>>>>>> a3b302cb
 # Initialize Typer app for command-line interface
 app = typer.Typer()
 
@@ -42,8 +38,6 @@
 def check_tensorflow_version():
     """ Check TensorFlow version and install if not 2.10.0. """
 
-<<<<<<< HEAD
-=======
     if tf.__version__ == '2.10.0':
         logger.info("TensorFlow version 2.10.0 already installed.")
     else:
@@ -53,29 +47,7 @@
         logger.info("Exiting execution after installing TensorFlow version 2.10.0.")
         sys.exit("Please restart the runtime to apply changes.")
 
-def predict_sentiment(text: str, model: tf.keras.Model, tokenizer):
-    """
-    Predict sentiment for a given text using a pre-trained TensorFlow model.
 
-    Args:
-        text (str): Input text for sentiment prediction.
-        model (tf.keras.Model): Loaded TensorFlow model used for prediction.
-        tokenizer: Tokenizer used to preprocess the text data.
-
-    Returns:
-        str: Predicted sentiment label ('Positive' or 'Negative').
-    """
-    # Preprocess the text by tokenizing and padding
-    sequence = tokenizer.texts_to_sequences([text])  # Convert text to sequence
-    padded_sequence = tf.keras.preprocessing.sequence.pad_sequences(
-    sequence, padding='post', maxlen=250)
-    prediction = model.predict(padded_sequence)[0]
-
-    # Determine sentiment label based on prediction
-    sentiment_label = 'Negative' if prediction < 0.5 else 'Positive'
-    return sentiment_label
-
->>>>>>> a3b302cb
 def split_reviews_labels(input_lines: list[str]) -> typing.Tuple[np.ndarray, np.ndarray]:
     """
     Split raw input lines into reviews and their corresponding labels.
@@ -108,32 +80,15 @@
 
 
 @app.command()
-<<<<<<< HEAD
 def main():
-=======
-def main(
-    evaluate_data_path: Path = RAW_DATA_DIR / "test.txt",
-    model_path: Path = MODELS_DIR / "sentiment_model_1_ep.h5",
-    tokenizer_path: Path = RESOURCES_DIR / "tokenizer.pkl",
-    max_review_length: int = 250,
-):
->>>>>>> a3b302cb
     """
     Main function to evaluate the sentiment prediction model on a test dataset.
 
     This function loads the pre-trained model and tokenizer, reads test data
     from a file, and evaluates the model's accuracy and loss. It logs the
     evaluation results and input artifacts to MLflow.
-
-<<<<<<< HEAD
-=======
-    Args:
-        evaluate_data_path: Path to the test data file.
-        model_path: Path to the trained model file.
-        tokenizer_path: Path to the saved tokenizer file.
-        max_review_length (int): Maximum length for padding reviews (default is 250).
->>>>>>> a3b302cb
     """
+    
     logger.info("Retrieving Params file.")
     params = utilities.get_params(root_dir)
 
@@ -148,19 +103,6 @@
 
     # Start MLflow run
     with mlflow.start_run():
-
-<<<<<<< HEAD
-=======
-        # Load the trained model and tokenizer
-        logger.info("Loading model and tokenizer...")
-        model = tf.keras.models.load_model(model_path)
-        with open(tokenizer_path, 'rb') as handle:
-            tokenizer = pickle.load(handle)
-
-        # Read reviews from evaluation file
-        with open(evaluate_data_path, 'r', encoding='utf-8') as file:
-            evaluate_file_lines = file.readlines()  # Read all lines from the file
->>>>>>> a3b302cb
 
         # Log input data as artifact
         mlflow.log_artifact(str(evaluate_data_path))
