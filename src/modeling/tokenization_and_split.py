--- conflicted
+++ resolved
@@ -1,230 +1,146 @@
-"""
-This module processes and tokenizes Amazon review data for sentiment classification. It reads the 
-raw text data, tokenizes the reviews, splits the data into training and validation sets, and saves 
-the processed sequences and labels for model training. The module also checks TensorFlow version 
-compatibility and handles memory management with garbage collection.
-
-The module supports the following functionalities:
-- Checking and installing the required TensorFlow version.
-- Reading and processing labeled Amazon review data.
-- Tokenizing reviews and saving the tokenizer for future use.
-- Splitting data into training and validation sets.
-- Saving tokenized sequences and labels for training.
-"""
-
-
-from pathlib import Path
-import sys
-import pickle
-import subprocess
-import gc
-<<<<<<< HEAD
-import typer
-from loguru import logger
-import numpy as np
-import pickle
-import subprocess
-from sklearn.model_selection import train_test_split
-import tensorflow as tf
-from tensorflow.keras.preprocessing.text import Tokenizer
-import dagshub
-=======
-import dagshub
-import numpy as np
-import tensorflow as tf
-import typer
-from loguru import logger
-from sklearn.model_selection import train_test_split
-from src.config import RAW_DATA_DIR, RESOURCES_DIR
->>>>>>> a3b302cb
-
-# setting path
-root_dir = Path(__file__).resolve().parent.parent.parent
-sys.path.append(str(root_dir))
-
-<<<<<<< HEAD
-from src.config import RAW_DATA_DIR, RESOURCES_DIR
-from src import utilities
-
-=======
->>>>>>> a3b302cb
-app = typer.Typer()
-
-dagshub.init(repo_owner='Benji33', repo_name='TAED2_Amazon_Review_Classifiers', mlflow=True)
-
-def check_tensorflow_version():
-    """ Check TensorFlow version and install if not 2.10.0. """
-
-    if tf.__version__ == '2.10.0':
-        logger.info("TensorFlow version 2.10.0 already installed.")
-    else:
-        logger.info(f"Current TensorFlow ver: {tf.__version__}. Installing TensorFlow 2.10.0...")
-        subprocess.check_call(['pip', 'uninstall', '-y', 'tensorflow'])
-        subprocess.check_call(['pip', 'install', 'tensorflow==2.10.0'])
-        logger.info("Exiting execution after installing TensorFlow version 2.10.0.")
-        sys.exit("Please restart the runtime to apply changes.")
-
-
-@app.command()
-<<<<<<< HEAD
-def main():
-    """
-    Main function to run the Amazon review sentiment classification training.
-    """
-
-    logger.info("Retrieving Params file.")
-    params = utilities.get_params(root_dir)
-
-    # Construct constants
-    train_sequences_path: Path = RAW_DATA_DIR / params["train_sequences"]
-    train_labels_path: Path = RAW_DATA_DIR / params["train_labels"]
-    val_sequences_path: Path = RAW_DATA_DIR / params["val_sequences"]
-    val_labels_path: Path = RAW_DATA_DIR / params["val_labels"]
-    train_data_path: Path = RAW_DATA_DIR / params["train_dataset"]
-    tokenizer_path: Path = RESOURCES_DIR / params["tokenizer"]
-
-    # Step 1: Check if TensorFlow is already version 2.10.0
-    if tf.__version__ == '2.10.0':
-        print("Resuming execution, TensorFlow is already version 2.10.0")
-        logger.info("Resuming execution, TensorFlow is already version 2.10.0")
-    else:
-        print(f"Current TensorFlow version: {tf.__version__}. Installing TensorFlow 2.10.0...")
-=======
-def main(
-    # ---- REPLACE DEFAULT PATHS AS APPROPRIATE ----
-    train_data_path: Path = RAW_DATA_DIR / "train.txt",
-    train_sequences_path: Path = RAW_DATA_DIR/ "train_sequences.pkl",
-    val_sequences_path: Path = RAW_DATA_DIR / "val_sequences.pkl",
-    train_labels_path: Path = RAW_DATA_DIR / "train_labels.pkl",
-    val_labels_path: Path = RAW_DATA_DIR / "val_labels.pkl"
-    # -----------------------------------------
-):
-    """
-    Main function to run the Amazon review sentiment classification training.
-
-    Args:
-        train_data_path: Path to the training data file.
-        train_sequences_path: Path to save the tokenized training sequences.
-        val_sequences_path: Path to save the tokenized validation sequences.
-        train_labels_path: Path to save the training labels.
-        val_labels_path: Path to save the validation labels.
-
-    Returns:
-        None
-    """
-
->>>>>>> a3b302cb
-
-    check_tensorflow_version()
-
-<<<<<<< HEAD
-        # Step 4: After installation, inform the user to restart the environment
-        print("Please restart the runtime for the changes to take effect.")
-        logger.info("Exiting exectution after installing TensorFlow version 2.10.0")
-
-        # End the program here
-        sys.exit("Exiting program. Please restart the runtime to apply changes.")
-
-=======
->>>>>>> a3b302cb
-    # ---- SETTING HYPERPARAMETERS ----
-    num_words=params["hyperparameters"]["num_words"]
-
-    # ---- DATA LOADING ----
-    logger.info("Loading training data and extracting labels and reviews...")
-
-    # Initialize lists to store the labels and the reviews
-    labels = []
-    reviews = []
-
-    # Read the file line by line
-    with open(train_data_path, 'r', encoding='utf-8') as file:
-        for line in file:
-            # Split the label from the review based on the first space
-            label, review = line.split(' ', 1)
-            # Append to the respective lists
-            labels.append(label)
-            reviews.append(review.strip())
-
-    labels = np.array(labels) # Convert to numpy array
-
-    # ---- DATA TOKENIZATION ----
-    logger.info("Tokenizing training data...")
-
-<<<<<<< HEAD
-    tokenizer = Tokenizer(num_words, oov_token="<OOV>")
-=======
-    tokenizer = tf.keras.preprocessing.text.Tokenizer(num_words, oov_token="<OOV>")
->>>>>>> a3b302cb
-    tokenizer.fit_on_texts(reviews)
-    sequences = tokenizer.texts_to_sequences(reviews)
-
-    # ---- SAVING TOKENIZER ----
-    tokenizer_path: Path = RESOURCES_DIR / "tokenizer.pkl"
-    logger.info("Saving tokenizer...")
-<<<<<<< HEAD
-    save_path = utilities.set_tokenizer(tokenizer_path, tokenizer)
-    logger.info(f"Tokenizer saved at: {save_path}")
-
-=======
-    with open(tokenizer_path, 'wb') as f:
-        pickle.dump(tokenizer, f)
-    logger.info(f"Tokenizer saved at: {tokenizer_path}")
-
-    del reviews
->>>>>>> a3b302cb
-    del tokenizer
-    gc.collect()
-
-    # ---- SPLITTING DATA ----
-    logger.info("Splitting data into training and validation sets...")
-<<<<<<< HEAD
-    X_train, X_val, y_train, y_val = train_test_split(sequences, labels, test_size=0.2, random_state=42, shuffle=False)
-=======
-    x_train, x_val, y_train, y_val = train_test_split(sequences, labels,
-    test_size=0.2, random_state=42, shuffle=False)
->>>>>>> a3b302cb
-
-    del sequences
-    gc.collect()
-
-    del labels
-    gc.collect()
-
-    # ---- SAVING DATA ----
-    logger.info("Saving training and validation data...")
-<<<<<<< HEAD
-    with open(train_sequences_path, 'wb') as file:
-        pickle.dump(X_train, file)
-    logger.info(f"Train sequences saved at: {train_sequences_path}")
-
-    with open(val_sequences_path, 'wb') as file:
-        pickle.dump(X_val, file)
-    logger.info(f"Validation sequences saved at: {val_sequences_path}")
-
-    with open(train_labels_path, 'wb') as file:
-        pickle.dump(y_train, file)
-    logger.info(f"Train labels saved at: {train_labels_path}")
-
-    with open(val_labels_path, 'wb') as file:
-        pickle.dump(y_val, file)
-=======
-    with open(train_sequences_path, 'wb') as f:
-        pickle.dump(x_train, f)
-    logger.info(f"Train sequences saved at: {train_sequences_path}")
-
-    with open(val_sequences_path, 'wb') as f:
-        pickle.dump(x_val, f)
-    logger.info(f"Validation sequences saved at: {val_sequences_path}")
-
-    with open(train_labels_path, 'wb') as f:
-        pickle.dump(y_train, f)
-    logger.info(f"Train labels saved at: {train_labels_path}")
-
-    with open(val_labels_path, 'wb') as f:
-        pickle.dump(y_val, f)
->>>>>>> a3b302cb
-    logger.info(f"Validation labels saved at: {val_labels_path}")
-
-if __name__ == "__main__":
-    app()
+"""
+This module processes and tokenizes Amazon review data for sentiment classification. It reads the 
+raw text data, tokenizes the reviews, splits the data into training and validation sets, and saves 
+the processed sequences and labels for model training. The module also checks TensorFlow version 
+compatibility and handles memory management with garbage collection.
+
+The module supports the following functionalities:
+- Checking and installing the required TensorFlow version.
+- Reading and processing labeled Amazon review data.
+- Tokenizing reviews and saving the tokenizer for future use.
+- Splitting data into training and validation sets.
+- Saving tokenized sequences and labels for training.
+"""
+
+
+from pathlib import Path
+import sys
+import pickle
+import subprocess
+import gc
+import typer
+from loguru import logger
+import numpy as np
+import pickle
+import subprocess
+from sklearn.model_selection import train_test_split
+import tensorflow as tf
+from tensorflow.keras.preprocessing.text import Tokenizer
+import dagshub
+
+
+# setting path
+root_dir = Path(__file__).resolve().parent.parent.parent
+sys.path.append(str(root_dir))
+
+from src.config import RAW_DATA_DIR, RESOURCES_DIR
+from src import utilities
+
+app = typer.Typer()
+
+dagshub.init(repo_owner='Benji33', repo_name='TAED2_Amazon_Review_Classifiers', mlflow=True)
+
+def check_tensorflow_version():
+    """ Check TensorFlow version and install if not 2.10.0. """
+
+    if tf.__version__ == '2.10.0':
+        logger.info("TensorFlow version 2.10.0 already installed.")
+    else:
+        logger.info(f"Current TensorFlow ver: {tf.__version__}. Installing TensorFlow 2.10.0...")
+        subprocess.check_call(['pip', 'uninstall', '-y', 'tensorflow'])
+        subprocess.check_call(['pip', 'install', 'tensorflow==2.10.0'])
+        logger.info("Exiting execution after installing TensorFlow version 2.10.0.")
+        sys.exit("Please restart the runtime to apply changes.")
+
+
+@app.command()
+def main():
+    """
+    Main function to run the Amazon review sentiment classification training.
+    """
+
+    logger.info("Retrieving Params file.")
+    params = utilities.get_params(root_dir)
+
+    # Construct constants
+    train_sequences_path: Path = RAW_DATA_DIR / params["train_sequences"]
+    train_labels_path: Path = RAW_DATA_DIR / params["train_labels"]
+    val_sequences_path: Path = RAW_DATA_DIR / params["val_sequences"]
+    val_labels_path: Path = RAW_DATA_DIR / params["val_labels"]
+    train_data_path: Path = RAW_DATA_DIR / params["train_dataset"]
+    tokenizer_path: Path = RESOURCES_DIR / params["tokenizer"]
+
+    # Step 1: Check if TensorFlow is already version 2.10.0
+    check_tensorflow_version()
+
+    # ---- SETTING HYPERPARAMETERS ----
+    num_words=params["hyperparameters"]["num_words"]
+
+    # ---- DATA LOADING ----
+    logger.info("Loading training data and extracting labels and reviews...")
+
+    # Initialize lists to store the labels and the reviews
+    labels = []
+    reviews = []
+
+    # Read the file line by line
+    with open(train_data_path, 'r', encoding='utf-8') as file:
+        for line in file:
+            # Split the label from the review based on the first space
+            label, review = line.split(' ', 1)
+            # Append to the respective lists
+            labels.append(label)
+            reviews.append(review.strip())
+
+    labels = np.array(labels) # Convert to numpy array
+
+    # ---- DATA TOKENIZATION ----
+    logger.info("Tokenizing training data...")
+
+    tokenizer = tf.keras.preprocessing.text.Tokenizer(num_words, oov_token="<OOV>")
+    tokenizer.fit_on_texts(reviews)
+    sequences = tokenizer.texts_to_sequences(reviews)
+
+    # ---- SAVING TOKENIZER ----
+    tokenizer_path: Path = RESOURCES_DIR / "tokenizer.pkl"
+    logger.info("Saving tokenizer...")
+    save_path = utilities.set_tokenizer(tokenizer_path, tokenizer)
+    logger.info(f"Tokenizer saved at: {save_path}")
+
+    del reviews
+    del tokenizer
+    gc.collect()
+
+    # ---- SPLITTING DATA ----
+    logger.info("Splitting data into training and validation sets...")
+
+    x_train, x_val, y_train, y_val = train_test_split(sequences, labels,
+    test_size=0.2, random_state=42, shuffle=False)
+
+    del sequences
+    gc.collect()
+
+    del labels
+    gc.collect()
+
+    # ---- SAVING DATA ----
+    logger.info("Saving training and validation data...")
+    with open(train_sequences_path, 'wb') as file:
+        pickle.dump(X_train, file)
+    logger.info(f"Train sequences saved at: {train_sequences_path}")
+
+    with open(val_sequences_path, 'wb') as file:
+        pickle.dump(X_val, file)
+    logger.info(f"Validation sequences saved at: {val_sequences_path}")
+
+    with open(train_labels_path, 'wb') as file:
+        pickle.dump(y_train, file)
+    logger.info(f"Train labels saved at: {train_labels_path}")
+
+    with open(val_labels_path, 'wb') as file:
+        pickle.dump(y_val, file)
+
+    logger.info(f"Validation labels saved at: {val_labels_path}")
+
+if __name__ == "__main__":
+    app()