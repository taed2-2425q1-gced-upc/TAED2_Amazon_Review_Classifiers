"""
Schemas module for validating input data using Pydantic.

This module defines the schema for the `PredictRequest` model used in the FastAPI application.
It ensures that the input review is a valid string and includes custom validation to check
the maximum allowed words of the review.

Classes:
    - PredictRequest: A Pydantic model that validates the structure and content of the
    review provided for sentiment prediction.

Dependencies:
    - pydantic.BaseModel: The base class for data validation and settings
    management using Python type annotations.
    - typing.Any: A generic type hint used to represent any Python object.
"""

import sys
from pathlib import Path
from pydantic import BaseModel, field_validator

# Setting path
root_dir = Path(__file__).resolve().parent.parent.parent
sys.path.append(str(root_dir))

from src import utilities

class PredictRequest(BaseModel):
    """
    A Pydantic model that represents the input schema for the review to be predicted.

    Attributes:
        review (str): The review text provided by the user.
        It must be a string of no more than 250 words.
    """
    review: str

    @field_validator("review")
    @classmethod
    def check_string_length(cls, input: str) -> str:
        """
        Validator to ensure that the input review string does not exceed the
        maximum ammount of characters.

        Args:
            input (String): The value of the review field being validated.

        Raises:
            ValueError: If the length of the review exceeds the specified
            maximum amount of characters.

        Returns:
            String: The original value `input` if it passes the validation.
        """

        params = utilities.get_params(root_dir)

<<<<<<< HEAD
        if len(input.split()) > params["max_review_length"]:
            raise ValueError(f"The input review exceeds with {len(input.split())} the "+
                             f"maximum length of {params['max_review_length']} words.")
=======
        if len(input) > params["max_review_length"]:
            raise ValueError(f"The input review exceeds the maximum length of " +
                             f"{params['max_review_length']} characters.")
>>>>>>> cc59774b
        return input<|MERGE_RESOLUTION|>--- conflicted
+++ resolved
@@ -55,13 +55,8 @@
 
         params = utilities.get_params(root_dir)
 
-<<<<<<< HEAD
         if len(input.split()) > params["max_review_length"]:
             raise ValueError(f"The input review exceeds with {len(input.split())} the "+
                              f"maximum length of {params['max_review_length']} words.")
-=======
-        if len(input) > params["max_review_length"]:
-            raise ValueError(f"The input review exceeds the maximum length of " +
-                             f"{params['max_review_length']} characters.")
->>>>>>> cc59774b
+
         return input